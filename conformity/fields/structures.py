from __future__ import absolute_import, unicode_literals

import attr
from collections import OrderedDict
import six

from conformity.error import (
    Error,
    ERROR_CODE_MISSING,
    ERROR_CODE_UNKNOWN,
)
from conformity.fields.basic import (
    Anything,
    Base,
    Hashable,
)
from conformity.utils import strip_none


def _update_error_pointer(error, pointer_or_prefix):
    """
    Helper function to update an Error's pointer attribute with a (potentially
    prefixed) dictionary key or list index.
    """
    if error.pointer:
        error.pointer = '{}.{}'.format(pointer_or_prefix, error.pointer)
    else:
        error.pointer = '{}'.format(pointer_or_prefix)
    return error


@attr.s
class List(Base):
    """
    A list of things of a single type.
    """

    contents = attr.ib()
    max_length = attr.ib(default=None)
    min_length = attr.ib(default=None)
    description = attr.ib(default=None)

    valid_types = list
    type_noun = "list"
    introspect_type = type_noun
    conformity_type = introspect_type
    type_error = "Not a list"

    def errors(self, value):
        if not isinstance(value, self.valid_types):
            return [Error(self.type_error)]

        result = []
        if self.max_length is not None and len(value) > self.max_length:
            result.append(
                Error("List longer than %s" % self.max_length),
            )
        elif self.min_length is not None and len(value) < self.min_length:
            result.append(
                Error("List is shorter than %s" % self.min_length),
            )
        for lazy_pointer, element in self._enumerate(value):
            result.extend(
                _update_error_pointer(error, lazy_pointer.get())
                for error in (self.contents.errors(element) or [])
            )
        return result

    @classmethod
    def _enumerate(cls, values):
        # We use a lazy pointer here so that we don't evaluate the pointer for every item that doesn't generate an
        # error. We only evaluate the pointer for each item that does generate an error. This is critical in sets,
        # where the pointer is the value converted to a string instead of an index.
        return ((cls.LazyPointer(i, value), value) for i, value in enumerate(values))

    def introspect(self, include_conformity_type=False):
        result = strip_none({
            "type": self.introspect_type,
            "contents": self.contents.introspect(),
            "max_length": self.max_length,
            "min_length": self.min_length,
            "description": self.description,
        })
        if include_conformity_type:
            result["conformity_type"] = self.conformity_type
        return result

    class LazyPointer(object):
        def __init__(self, index, _):
            self.get = lambda: index


@attr.s
class Set(List):
    valid_types = (set, frozenset)
    type_noun = "set"
    introspect_type = type_noun
    conformity_type = introspect_type
    type_error = "Not a set or frozenset"

    class LazyPointer(object):
        def __init__(self, _, value):
            self.get = lambda: "[{}]".format(str(value))


class Dictionary(Base):
    """
    A dictionary with types per key (and requirements per key). If the `contents` argument is an instance of
    `OrderedDict`, the field introspection will include a `display_order` list of keys matching the order they exist
    in the `OrderedDict`, and errors will be reported in the order the keys exist in the `OrderedDict`. Order will be
    maintained for any calls to `extend` as long as those calls also use `OrderedDict`. Ordering behavior is undefined
    otherwise. This field does NOT enforce that the value it validates presents keys in the same order. `OrderedDict`
    is used strictly for documentation and error-object-ordering purposes only.
    """

    introspect_type = "dictionary"
    conformity_type = introspect_type
    contents = None
    optional_keys = set()
    allow_extra_keys = False
    description = None

    def __init__(self, contents=None, optional_keys=None, allow_extra_keys=None, description=None):
        # Set values, falling back to class values
        self.contents = contents
        if self.contents is None:
            self.contents = self.__class__.contents

        self.allow_extra_keys = allow_extra_keys
        if self.allow_extra_keys is None:
            self.allow_extra_keys = self.__class__.allow_extra_keys

        self.optional_keys = set(optional_keys) if optional_keys else self.__class__.optional_keys

        self.description = description
        if self.description is None:
            self.description = self.__class__.description

        if self.contents is None:
            raise ValueError("contents is a required argument")

    def errors(self, value):
        if not isinstance(value, dict):
            return [
                Error("Not a dict"),
            ]
        result = []
        for key, field in self.contents.items():
            # Check key is present
            if key not in value:
                if key not in self.optional_keys:
                    result.append(
                        Error("Missing key: {}".format(key), code=ERROR_CODE_MISSING, pointer=key),
                    )
            else:
                # Check key type
                result.extend(
                    _update_error_pointer(error, key)
                    for error in (field.errors(value[key]) or [])
                )
        # Check for extra keys
        extra_keys = set(value.keys()) - set(self.contents.keys())
        if extra_keys and not self.allow_extra_keys:
            result.append(
                Error(
                    "Extra keys present: {}".format(", ".join(six.text_type(key) for key in sorted(extra_keys))),
                    code=ERROR_CODE_UNKNOWN,
                ),
            )
        return result

    def extend(
        self,
        contents=None,
        optional_keys=None,
        allow_extra_keys=None,
        description=None,
        replace_optional_keys=False,
    ):
        """
        This method allows you to create a new `Dictionary` that extends the current `Dictionary` with additional
        contents and/or optional keys, and/or replaces the `allow_extra_keys` and/or `description` attributes.

        :param contents: More contents, if any, to extend the current contents
        :type contents: dict
        :param optional_keys: More optional keys, if any, to extend the current optional keys
        :type optional_keys: union[set, list, tuple]
        :param allow_extra_keys: If non-`None`, this overrides the current `allow_extra_keys` attribute
        :type allow_extra_keys: bool
        :param description: If non-`None`, this overrides the current `description` attribute
        :type description: union[str, unicode]
        :param replace_optional_keys: If `True`, then the `optional_keys` argument will completely replace, instead of
                                      extend, the current optional keys
        :type replace_optional_keys: bool

        :return: A new `Dictionary` extended from the current `Dictionary` based on the supplied arguments
        :rtype: Dictionary
        """
        optional_keys = set(optional_keys or [])
        return Dictionary(
            contents=type(self.contents)(
                (k, v) for d in (self.contents, contents) for k, v in six.iteritems(d)
            ) if contents else self.contents,
            optional_keys=optional_keys if replace_optional_keys else self.optional_keys | optional_keys,
            allow_extra_keys=self.allow_extra_keys if allow_extra_keys is None else allow_extra_keys,
            description=self.description if description is None else description,
        )

<<<<<<< HEAD
    def introspect(self, include_conformity_type=False):
        result = strip_none({
=======
    def introspect(self):
        display_order = None
        if isinstance(self.contents, OrderedDict):
            display_order = list(self.contents.keys())

        return strip_none({
>>>>>>> dbf01fc1
            "type": self.introspect_type,
            "contents": {
                key: value.introspect()
                for key, value in self.contents.items()
            },
            "optional_keys": list(self.optional_keys),
            "allow_extra_keys": self.allow_extra_keys,
            "description": self.description,
            "display_order": display_order,
        })
        if include_conformity_type:
            result["conformity_type"] = self.conformity_type
        return result


@attr.s
class SchemalessDictionary(Base):
    """
    Generic dictionary with requirements about key and value types, but not specific keys
    """

    introspect_type = "schemaless_dictionary"
    conformity_type = introspect_type
    key_type = attr.ib(default=attr.Factory(Hashable))
    value_type = attr.ib(default=attr.Factory(Anything))
    description = attr.ib(default=None)

    def errors(self, value):
        if not isinstance(value, dict):
            return [
                Error("Not a dict"),
            ]
        result = []
        for key, field in value.items():
            result.extend(
                _update_error_pointer(error, key)
                for error in (self.key_type.errors(key) or [])
            )
            result.extend(
                _update_error_pointer(error, key)
                for error in (self.value_type.errors(field) or [])
            )
        return result

    def introspect(self, include_conformity_type=False):
        result = {
            "type": self.introspect_type,
            "description": self.description,
        }
        # We avoid using isinstance() here as that would also match subclass instances
        if not self.key_type.__class__ == Hashable:
            result["key_type"] = self.key_type.introspect(include_conformity_type)
        if not self.value_type.__class__ == Anything:
            result["value_type"] = self.value_type.introspect(include_conformity_type)
        if include_conformity_type:
            result["conformity_type"] = self.conformity_type
        return strip_none(result)


class Tuple(Base):
    """
    A tuple with types per element.
    """

    introspect_type = "tuple"
    conformity_type = introspect_type

    def __init__(self, *contents, **kwargs):
        # We can't use attrs here because we need to capture all positional
        # arguments, but also extract the description kwarg if provided.
        self.contents = contents
        self.description = kwargs.get("description", None)
        if list(kwargs.keys()) not in ([], ["description"]):
            raise ValueError("Unknown keyword arguments %s" % kwargs.keys())

    def errors(self, value):
        if not isinstance(value, tuple):
            return [
                Error("Not a tuple"),
            ]

        result = []
        if len(value) != len(self.contents):
            result.append(
                Error("Number of elements %d doesn't match expected %d" % (len(value), len(self.contents)))
            )

        for i, (c_elem, v_elem) in enumerate(zip(self.contents, value)):
            result.extend(
                _update_error_pointer(error, i)
                for error in (c_elem.errors(v_elem) or [])
            )

        return result

    def introspect(self, include_conformity_type=False):
        result = strip_none({
            "type": self.introspect_type,
            "contents": [value.introspect() for value in self.contents],
            "description": self.description,
        })
        if include_conformity_type:
            result["conformity_type"] = self.conformity_type
        return result<|MERGE_RESOLUTION|>--- conflicted
+++ resolved
@@ -206,17 +206,12 @@
             description=self.description if description is None else description,
         )
 
-<<<<<<< HEAD
     def introspect(self, include_conformity_type=False):
-        result = strip_none({
-=======
-    def introspect(self):
         display_order = None
         if isinstance(self.contents, OrderedDict):
             display_order = list(self.contents.keys())
 
-        return strip_none({
->>>>>>> dbf01fc1
+        result = strip_none({
             "type": self.introspect_type,
             "contents": {
                 key: value.introspect()
